--- conflicted
+++ resolved
@@ -73,12 +73,7 @@
 	emittedCache *cache.Cache
 	AssetIds     map[string]string
 	AssetIdLock  sync.RWMutex
-<<<<<<< HEAD
-=======
-	username     string
-	password     string
 	metadata     map[string]interface{}
->>>>>>> 45b3d6e8
 )
 
 // EmitChanges sends a json payload of cluster changes to a remote endpoint
@@ -184,7 +179,6 @@
 	EmitQueue = q
 	metadata = c.Metadata
 
-<<<<<<< HEAD
 	for _, endpoint := range c.Endpoints {
 		emission := Emission{}
 		emission.EmitType = endpoint.Type
@@ -207,25 +201,6 @@
 		}
 
 		emissions = append(emissions, emission)
-=======
-	switch c.Endpoint.Type {
-	case "sqs":
-		createAWSClient(c)
-		go process()
-	case "http":
-		httpUrl = c.Endpoint.Url
-		username = strings.TrimSuffix(os.Getenv("USERNAME"), "\n")
-		password = strings.TrimSuffix(os.Getenv("PASSWORD"), "\n")
-		go process()
-	case "https":
-		httpUrl = c.Endpoint.Url
-		username = strings.TrimSuffix(os.Getenv("USERNAME"), "\n")
-		password = strings.TrimSuffix(os.Getenv("PASSWORD"), "\n")
-		go process()
-	default:
-		glog.Fatalf("endpoint type %s not supported", c.Endpoint.Type)
-	}
->>>>>>> 45b3d6e8
 
 		glog.Infof("starting emitter for sending to %s", endpoint.Type)
 	}
