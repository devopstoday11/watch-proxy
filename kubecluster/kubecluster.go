--- conflicted
+++ resolved
@@ -200,17 +200,11 @@
 					UID:   NewUID(),
 				}
 
-<<<<<<< HEAD
-				// sent the update to remote endpoint
-				//emitter.EmitChanges(inv, config.RemoteEndpoint)
-				UpdateObject(inv, config)
-=======
-				if config.DeltaUpdates {
-					emitter.EmitChanges(inv, config.RemoteEndpoint)
-				} else {
-					UpdateObject(inv, config)
-				}
->>>>>>> d52f007e
+				if config.DeltaUpdates {
+					emitter.EmitChanges(inv, config.RemoteEndpoint)
+				} else {
+					UpdateObject(inv, config)
+				}
 
 				log.Printf("Namespace Created: %s",
 					ns.ObjectMeta.Name,
@@ -228,16 +222,11 @@
 				}
 
 				// sent the update to remote endpoint
-<<<<<<< HEAD
-				//emitter.EmitChanges(inv, config.RemoteEndpoint)
-				UpdateObject(inv, config)
-=======
-				if config.DeltaUpdates {
-					emitter.EmitChanges(inv, config.RemoteEndpoint)
-				} else {
-					UpdateObject(inv, config)
-				}
->>>>>>> d52f007e
+				if config.DeltaUpdates {
+					emitter.EmitChanges(inv, config.RemoteEndpoint)
+				} else {
+					UpdateObject(inv, config)
+				}
 
 				log.Printf("Namespace Deleted: %s",
 					ns.ObjectMeta.Name,
@@ -279,16 +268,11 @@
 					UID:             NewUID(),
 				}
 				// sent the update to remote endpoint
-<<<<<<< HEAD
-				//emitter.EmitChanges(inv, config.RemoteEndpoint)
-				UpdateObject(inv, config)
-=======
-				if config.DeltaUpdates {
-					emitter.EmitChanges(inv, config.RemoteEndpoint)
-				} else {
-					UpdateObject(inv, config)
-				}
->>>>>>> d52f007e
+				if config.DeltaUpdates {
+					emitter.EmitChanges(inv, config.RemoteEndpoint)
+				} else {
+					UpdateObject(inv, config)
+				}
 			},
 			DeleteFunc: func(obj interface{}) {
 				dep := obj.(*v1beta2.Deployment)
@@ -302,16 +286,11 @@
 					UID:             NewUID(),
 				}
 				// sent the update to remote endpoint
-<<<<<<< HEAD
-				//emitter.EmitChanges(inv, config.RemoteEndpoint)
-				UpdateObject(inv, config)
-=======
-				if config.DeltaUpdates {
-					emitter.EmitChanges(inv, config.RemoteEndpoint)
-				} else {
-					UpdateObject(inv, config)
-				}
->>>>>>> d52f007e
+				if config.DeltaUpdates {
+					emitter.EmitChanges(inv, config.RemoteEndpoint)
+				} else {
+					UpdateObject(inv, config)
+				}
 			},
 		},
 	)
@@ -347,16 +326,11 @@
 					UID:       NewUID(),
 				}
 				// sent the update to remote endpoint
-<<<<<<< HEAD
-				//emitter.EmitChanges(inv, config.RemoteEndpoint)
-				UpdateObject(inv, config)
-=======
-				if config.DeltaUpdates {
-					emitter.EmitChanges(inv, config.RemoteEndpoint)
-				} else {
-					UpdateObject(inv, config)
-				}
->>>>>>> d52f007e
+				if config.DeltaUpdates {
+					emitter.EmitChanges(inv, config.RemoteEndpoint)
+				} else {
+					UpdateObject(inv, config)
+				}
 			},
 
 			DeleteFunc: func(obj interface{}) {
@@ -371,16 +345,11 @@
 					UID:       NewUID(),
 				}
 				// sent the update to remote endpoint
-<<<<<<< HEAD
-				//emitter.EmitChanges(inv, config.RemoteEndpoint)
-				UpdateObject(inv, config)
-=======
-				if config.DeltaUpdates {
-					emitter.EmitChanges(inv, config.RemoteEndpoint)
-				} else {
-					UpdateObject(inv, config)
-				}
->>>>>>> d52f007e
+				if config.DeltaUpdates {
+					emitter.EmitChanges(inv, config.RemoteEndpoint)
+				} else {
+					UpdateObject(inv, config)
+				}
 			},
 
 			UpdateFunc: func(_, obj interface{}) {
@@ -395,16 +364,11 @@
 					UID:       NewUID(),
 				}
 				// sent the update to remote endpoint
-<<<<<<< HEAD
-				//emitter.EmitChanges(inv, config.RemoteEndpoint)
-				UpdateObject(inv, config)
-=======
-				if config.DeltaUpdates {
-					emitter.EmitChanges(inv, config.RemoteEndpoint)
-				} else {
-					UpdateObject(inv, config)
-				}
->>>>>>> d52f007e
+				if config.DeltaUpdates {
+					emitter.EmitChanges(inv, config.RemoteEndpoint)
+				} else {
+					UpdateObject(inv, config)
+				}
 			},
 		},
 	)
@@ -428,12 +392,8 @@
 	return images
 }
 
-<<<<<<< HEAD
-// Copied from the Kubernetes repo: https://github.com/kubernetes/apimachinery/blob/release-1.10/pkg/util/uuid/uuid.go
-=======
 // Copied from the Kubernetes repo:
 // https://github.com/kubernetes/apimachinery/blob/release-1.10/pkg/util/uuid/uuid.go
->>>>>>> d52f007e
 func NewUID() types.UID {
 	uuidLock.Lock()
 	defer uuidLock.Unlock()
