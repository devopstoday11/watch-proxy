--- conflicted
+++ resolved
@@ -26,7 +26,6 @@
 type FieldPruner map[string][]string
 
 type Config struct {
-<<<<<<< HEAD
 	Endpoints             []RemoteEndpoint `yaml:"remoteEndpoints"`
 	ResourcesWatch        []Resource       `yaml:"resources"`
 	NewResources          []Resource
@@ -36,18 +35,6 @@
 	DelayStartSeconds     string `yaml:"delayAddEventDuration"`
 	EmitCacheDuration     string `yaml:"emitCacheDuration"`
 	ForceReuploadDuration string `yaml:"forceReuploadDuration"`
-=======
-	Endpoint              RemoteEndpoint `yaml:"remoteEndpoint"`
-	ResourcesWatch        []Resource     `yaml:"resources"`
-	NewResources          []Resource
-	StaleResources        []Resource
-	ClusterName           string                 `yaml:"clusterName"`
-	DeltaUpdates          bool                   `yaml:"deltaUpdates"`
-	DelayStartSeconds     string                 `yaml:"delayAddEventDuration"`
-	EmitCacheDuration     string                 `yaml:"emitCacheDuration"`
-	ForceReuploadDuration string                 `yaml:"forceReuploadDuration"`
-	Metadata              map[string]interface{} `yaml:"metadata"`
->>>>>>> 45b3d6e8
 }
 
 type Resource struct {
